--- conflicted
+++ resolved
@@ -22,18 +22,7 @@
 #include <interrupts.h>
 #include <vm.h>
 
-<<<<<<< HEAD
-bool vgic_int_vcpu_is_target(struct vcpu *vcpu, struct vgic_int *interrupt)
-{
-    bool priv = gic_is_priv(interrupt->id);
-    bool target = interrupt->targets & (1 << cpu.id);
-    return priv || target;
-}
-
 bool vgic_int_has_other_target(struct vcpu *vcpu, struct vgic_int *interrupt)
-=======
-bool vgic_int_has_other_target(vcpu_t *vcpu, vgic_int_t *interrupt)
->>>>>>> f4a3ff4a
 {
     bool priv = gic_is_priv(interrupt->id);
     bool has_other_targets = (interrupt->targets & ~(1 << cpu.id)) != 0;
