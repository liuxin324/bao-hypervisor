/**
 * Bao, a Lightweight Static Partitioning Hypervisor
 *
 * Copyright (c) Bao Project (www.bao-project.org), 2019-
 *
 * Authors:
 *      Jose Martins <jose.martins@bao-project.org>
 *
 * Bao is free software; you can redistribute it and/or modify it under the
 * terms of the GNU General Public License version 2 as published by the Free
 * Software Foundation, with a special exception exempting guest code from such
 * license. See the COPYING file in the top-level directory for details.
 *
 */

#include <vmm.h>
#include <arch/sysregs.h>
#include <interrupts.h>

void vmm_arch_init()
{
    /**
     * Check available physical address range which will limit
     * IPA size. Patch 2-stage page table descriptors if this forces
     * the initial lookup to level 1.
     *
     * In multi-cluster heterogenous we only support the minimum parange 
     * for a vm's physicall adress space.
     * TODO: we could make this more dynamic and adapt it to each virtual 
     * machine.
     */

    static size_t min_parange = 0b111;
    static spinlock_t lock = SPINLOCK_INITVAL;

    size_t temp_parange = MRS(ID_AA64MMFR0_EL1) & ID_AA64MMFR0_PAR_MSK;
    spin_lock(&lock);
    if(temp_parange < min_parange) {
        min_parange = temp_parange;
    }
    spin_unlock(&lock);

    cpu_sync_barrier(&cpu_glb_sync);

    if (cpu.id == CPU_MASTER) {
        parange = min_parange;
        if (parange_table[parange] < 44) {
<<<<<<< HEAD
            for (size_t i = 0; i < PT_LVLS - 1; i++) {
=======
            for (int i = 0; i < vm_pt_dscr->lvls - 1; i++) {
>>>>>>> 574775e6
                vm_pt_dscr->lvl_wdt[i] = vm_pt_dscr->lvl_wdt[i + 1];
                vm_pt_dscr->lvl_off[i] = vm_pt_dscr->lvl_off[i + 1];
                vm_pt_dscr->lvl_term[i] = vm_pt_dscr->lvl_term[i + 1];
            }
            vm_pt_dscr->lvl_wdt[0] = parange_table[parange];
            vm_pt_dscr->lvls = vm_pt_dscr->lvls - 1;
        }
    }

    cpu_sync_barrier(&cpu_glb_sync);

    uint64_t vtcr = VTCR_RES1 | ((parange << VTCR_PS_OFF) & VTCR_PS_MSK) |
                    VTCR_TG0_4K | VTCR_ORGN0_WB_RA_WA | VTCR_IRGN0_WB_RA_WA |
                    VTCR_T0SZ(64 - parange_table[parange]) | VTCR_SH0_IS |
                    ((parange_table[parange] < 44) ? VTCR_SL0_12 : VTCR_SL0_01);

    MSR(VTCR_EL2, vtcr);

    uint64_t hcr = HCR_VM_BIT | HCR_RW_BIT | HCR_IMO_BIT | HCR_FMO_BIT |
                   HCR_TSC_BIT; /* trap smc */

    MSR(HCR_EL2, hcr);
}<|MERGE_RESOLUTION|>--- conflicted
+++ resolved
@@ -45,11 +45,7 @@
     if (cpu.id == CPU_MASTER) {
         parange = min_parange;
         if (parange_table[parange] < 44) {
-<<<<<<< HEAD
-            for (size_t i = 0; i < PT_LVLS - 1; i++) {
-=======
-            for (int i = 0; i < vm_pt_dscr->lvls - 1; i++) {
->>>>>>> 574775e6
+            for (size_t i = 0; i < vm_pt_dscr->lvls - 1; i++) {
                 vm_pt_dscr->lvl_wdt[i] = vm_pt_dscr->lvl_wdt[i + 1];
                 vm_pt_dscr->lvl_off[i] = vm_pt_dscr->lvl_off[i + 1];
                 vm_pt_dscr->lvl_term[i] = vm_pt_dscr->lvl_term[i + 1];
