--- conflicted
+++ resolved
@@ -23,28 +23,14 @@
 #define PAGE_SHIFT (12)
 
 #if (RV64)
-<<<<<<< HEAD
-#define PT_LVLS (3)  // assumes sv39 for rv64
-#define PTE_INDEX_SHIFT(LEVEL) ((9 * (PT_LVLS - 1 - (LEVEL))) + 12)
 #define PTE_MASK    BIT64_MASK
 #define PTE_ADDR_MSK PTE_MASK(12, 44)
 #elif (RV32)
-#define PT_LVLS (2)
-#define PTE_INDEX_SHIFT(LEVEL) ((10 * (PT_LVLS - 1 - (LEVEL))) + 12)
 #define PTE_MASK    BIT32_MASK
 #define PTE_ADDR_MSK PTE_MASK(12, 22)
 #endif
 
-#define PTE_INDEX(LEVEL, ADDR) (((ADDR) >> PTE_INDEX_SHIFT(LEVEL)) & (0x1FF))
 #define PTE_FLAGS_MSK PTE_MASK(0, 8)
-=======
-#define PTE_ADDR_MSK BIT_MASK(12, 44)
-#elif (RV32)
-#define PTE_ADDR_MSK BIT_MASK(12, 22)
-#endif
-
-#define PTE_FLAGS_MSK BIT_MASK(0, 8)
->>>>>>> 574775e6
 
 #define PTE_VALID (1ULL << 0)
 #define PTE_READ (1ULL << 1)
