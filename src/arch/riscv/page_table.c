/**
 * Bao Hypervisor
 *
 * Copyright (c) Bao Project (www.bao-project.org), 2019-
 *
 * Authors:
 *      Jose Martins <jose.martins@bao-project.org>
 *
 * Bao is free software; you can redistribute it and/or modify it under the
 * terms of the GNU General Public License version 2 as published by the Free
 * Software Foundation, with a special exception exempting guest code from such
 * license. See the COPYING file in the top-level directory for details.
 *
 */

#include <bao.h>
#include <page_table.h>

#if (SV32)
<<<<<<< HEAD
struct page_table_dscr sv32_pt_dscr = {.lvls = PT_LVLS,
                                  .lvl_wdt = (size_t[]){32, 22},
                                  .lvl_off = (size_t[]){22, 12},
                                  .lvl_term = (bool[]){true, true}};
struct page_table_dscr sv32x4_pt_dscr = {.lvls = PT_LVLS,
=======
page_table_dscr_t sv32_pt_dscr = {.lvls = 2,
                                  .lvl_wdt = (size_t[]){32, 22},
                                  .lvl_off = (size_t[]){22, 12},
                                  .lvl_term = (bool[]){true, true}};
page_table_dscr_t sv32x4_pt_dscr = {.lvls = 2,
>>>>>>> 574775e6
                                    .lvl_wdt = (size_t[]){34, 22},
                                    .lvl_off = (size_t[]){22, 12},
                                    .lvl_term = (bool[]){true, true}};
struct page_table_dscr* hyp_pt_dscr = &sv32_pt_dscr;
struct page_table_dscr* vm_pt_dscr = &sv32x2_pt_dscr;
#elif (RV64)
<<<<<<< HEAD
struct page_table_dscr sv39_pt_dscr = {.lvls = PT_LVLS,
                                  .lvl_wdt = (size_t[]){39, 30, 21},
                                  .lvl_off = (size_t[]){30, 21, 12},
                                  .lvl_term = (bool[]){true, true, true}};
struct page_table_dscr sv39x4_pt_dscr = {.lvls = PT_LVLS,
=======
page_table_dscr_t sv39_pt_dscr = {.lvls = 3,
                                  .lvl_wdt = (size_t[]){39, 30, 21},
                                  .lvl_off = (size_t[]){30, 21, 12},
                                  .lvl_term = (bool[]){true, true, true}};
page_table_dscr_t sv39x4_pt_dscr = {.lvls = 3,
>>>>>>> 574775e6
                                    .lvl_wdt = (size_t[]){41, 30, 21},
                                    .lvl_off = (size_t[]){30, 21, 12},
                                    .lvl_term = (bool[]){true, true, true}};
struct page_table_dscr* hyp_pt_dscr = &sv39_pt_dscr;
struct page_table_dscr* vm_pt_dscr = &sv39x4_pt_dscr;
#endif

pte_t* pt_get_pte(struct page_table* pt, size_t lvl, vaddr_t va)
{
<<<<<<< HEAD
    pte_t* pte = &(pt->root[PTE_INDEX(0, va)]);
=======
    size_t pte_index = pt_getpteindex_by_va(pt, va, 0);
    pte_t* pte = &(pt->root[pte_index]);
>>>>>>> 574775e6

    for (size_t i = 0; i < lvl; i++) {
        if (!pte_valid(pte)) return NULL;
        pte = (pte_t*)pte_addr(pte);
<<<<<<< HEAD
        size_t index = PTE_INDEX(i + 1, va);
=======
        int index = pt_getpteindex_by_va(pt, va, i + 1);
>>>>>>> 574775e6
        pte = &pte[index];
    }

    return pte;
}

pte_t* pt_get(struct page_table* pt, size_t lvl, vaddr_t va)
{
    uintptr_t pte = (uintptr_t)pt_get_pte(pt, lvl, va);
    return (pte_t*)(pte & ~(pt_size(pt, lvl) - 1));
}<|MERGE_RESOLUTION|>--- conflicted
+++ resolved
@@ -17,38 +17,22 @@
 #include <page_table.h>
 
 #if (SV32)
-<<<<<<< HEAD
-struct page_table_dscr sv32_pt_dscr = {.lvls = PT_LVLS,
+struct page_table_dscr sv32_pt_dscr = {.lvls = 2,
                                   .lvl_wdt = (size_t[]){32, 22},
                                   .lvl_off = (size_t[]){22, 12},
                                   .lvl_term = (bool[]){true, true}};
-struct page_table_dscr sv32x4_pt_dscr = {.lvls = PT_LVLS,
-=======
-page_table_dscr_t sv32_pt_dscr = {.lvls = 2,
-                                  .lvl_wdt = (size_t[]){32, 22},
-                                  .lvl_off = (size_t[]){22, 12},
-                                  .lvl_term = (bool[]){true, true}};
-page_table_dscr_t sv32x4_pt_dscr = {.lvls = 2,
->>>>>>> 574775e6
+struct page_table_dscr sv32x4_pt_dscr = {.lvls = 2,
                                     .lvl_wdt = (size_t[]){34, 22},
                                     .lvl_off = (size_t[]){22, 12},
                                     .lvl_term = (bool[]){true, true}};
 struct page_table_dscr* hyp_pt_dscr = &sv32_pt_dscr;
 struct page_table_dscr* vm_pt_dscr = &sv32x2_pt_dscr;
 #elif (RV64)
-<<<<<<< HEAD
-struct page_table_dscr sv39_pt_dscr = {.lvls = PT_LVLS,
+struct page_table_dscr sv39_pt_dscr = {.lvls = 3,
                                   .lvl_wdt = (size_t[]){39, 30, 21},
                                   .lvl_off = (size_t[]){30, 21, 12},
                                   .lvl_term = (bool[]){true, true, true}};
-struct page_table_dscr sv39x4_pt_dscr = {.lvls = PT_LVLS,
-=======
-page_table_dscr_t sv39_pt_dscr = {.lvls = 3,
-                                  .lvl_wdt = (size_t[]){39, 30, 21},
-                                  .lvl_off = (size_t[]){30, 21, 12},
-                                  .lvl_term = (bool[]){true, true, true}};
-page_table_dscr_t sv39x4_pt_dscr = {.lvls = 3,
->>>>>>> 574775e6
+struct page_table_dscr sv39x4_pt_dscr = {.lvls = 3,
                                     .lvl_wdt = (size_t[]){41, 30, 21},
                                     .lvl_off = (size_t[]){30, 21, 12},
                                     .lvl_term = (bool[]){true, true, true}};
@@ -58,21 +42,13 @@
 
 pte_t* pt_get_pte(struct page_table* pt, size_t lvl, vaddr_t va)
 {
-<<<<<<< HEAD
-    pte_t* pte = &(pt->root[PTE_INDEX(0, va)]);
-=======
     size_t pte_index = pt_getpteindex_by_va(pt, va, 0);
     pte_t* pte = &(pt->root[pte_index]);
->>>>>>> 574775e6
 
     for (size_t i = 0; i < lvl; i++) {
         if (!pte_valid(pte)) return NULL;
         pte = (pte_t*)pte_addr(pte);
-<<<<<<< HEAD
-        size_t index = PTE_INDEX(i + 1, va);
-=======
-        int index = pt_getpteindex_by_va(pt, va, i + 1);
->>>>>>> 574775e6
+        size_t index = pt_getpteindex_by_va(pt, va, i + 1);
         pte = &pte[index];
     }
 
